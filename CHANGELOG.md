--- conflicted
+++ resolved
@@ -7,7 +7,6 @@
 * [BUGFIX] Querier: Convert gRPC `ResourceExhausted` status code from store gateway to 422 limit error. #5286
 * [BUGFIX] Alertmanager: Route web-ui requests to the alertmanager distributor when sharding is enabled. #5293
 
-<<<<<<< HEAD
 ## 1.15.1 2023-04-26
 
 * [CHANGE] Alertmanager: Validating new fields on the PagerDuty AM config. #5290
@@ -15,10 +14,6 @@
 
 ## 1.15.0 2023-04-19
 
-=======
-## 1.15.0 2023-04-19
-
->>>>>>> 1b16ce3e
 * [CHANGE] Storage: Make Max exemplars config per tenant instead of global configuration. #5080 #5122
 * [CHANGE] Alertmanager: Local file disclosure vulnerability in OpsGenie configuration has been fixed. #5045
 * [CHANGE] Rename oltp_endpoint to otlp_endpoint to match opentelemetry spec and lib name. #5068
